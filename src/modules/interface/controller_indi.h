/**
 *    ||          ____  _ __
 * +------+      / __ )(_) /_______________ _____  ___
 * | 0xBC |     / __  / / __/ ___/ ___/ __ `/_  / / _ \
 * +------+    / /_/ / / /_/ /__/ /  / /_/ / / /_/  __/
 *  ||  ||    /_____/_/\__/\___/_/   \__,_/ /___/\___/
 *
 * Crazyflie control firmware
 *
 * Copyright (C) 2011-2016 Bitcraze AB
 *
 * This program is free software: you can redistribute it and/or modify
 * it under the terms of the GNU General Public License as published by
 * the Free Software Foundation, in version 3.
 *
 * This program is distributed in the hope that it will be useful,
 * but WITHOUT ANY WARRANTY; without even the implied warranty of
 * MERCHANTABILITY or FITNESS FOR A PARTICULAR PURPOSE. See the
 * GNU General Public License for more details.
 *
 * You should have received a copy of the GNU General Public License
 * along with this program. If not, see <http://www.gnu.org/licenses/>.
 *
 * controller_indi.h - INDI Controller Interface
 */
#ifndef __CONTROLLER_INDI_H__
#define __CONTROLLER_INDI_H__

#include "stabilizer_types.h"
#include "filter.h"
#include "math3d.h"
#include "log.h"
#include "param.h"
#include "position_controller.h"
#include "attitude_controller.h"
#include "position_controller_indi.h"

#define ATTITUDE_UPDATE_DT    (float)(1.0f/ATTITUDE_RATE)

<<<<<<< HEAD
// these parameters are used in the filtering of the angular acceleration [Hz]
=======
// these parameters are used in the filtering of the angular acceleration (Hz)
>>>>>>> 600c4496
#define STABILIZATION_INDI_FILT_CUTOFF 8.0f

// the yaw sometimes requires more filtering
#define STABILIZATION_INDI_FILT_CUTOFF_R STABILIZATION_INDI_FILT_CUTOFF

// Control effectiveness coefficients values Volodscoi
#define STABILIZATION_INDI_G1_P 0.0066146f 
#define STABILIZATION_INDI_G1_Q 0.0052125f
#define STABILIZATION_INDI_G1_R 0.001497f
#define STABILIZATION_INDI_G2_R 0.000043475f

// Control effectiveness coefficients values Max Kemmeren
// #define STABILIZATION_INDI_G1_P 0.0043889f
// #define STABILIZATION_INDI_G1_Q 0.003924f
// #define STABILIZATION_INDI_G1_R 0.00059619f
// #define STABILIZATION_INDI_G2_R 0.00004607f

// #define STABILIZATION_INDI_G1_P 0.0050885f
// #define STABILIZATION_INDI_G1_Q 0.0048145f
// #define STABILIZATION_INDI_G1_R 0.00068449f
// #define STABILIZATION_INDI_G2_R 0.000046342f

<<<<<<< HEAD
//Proportional gains inner INDI, attitude error
=======
//Proportional gains
>>>>>>> 600c4496
#define STABILIZATION_INDI_REF_ERR_P 5.0f 
#define STABILIZATION_INDI_REF_ERR_Q 5.0f
#define STABILIZATION_INDI_REF_ERR_R 5.0f

<<<<<<< HEAD
//Derivative gains inner INDI, attitude rate error
=======
//Derivative gains
>>>>>>> 600c4496
#define STABILIZATION_INDI_REF_RATE_P 24.0f 
#define STABILIZATION_INDI_REF_RATE_Q 24.0f
#define STABILIZATION_INDI_REF_RATE_R 24.0f

// Actuator model coefficient
#define STABILIZATION_INDI_ACT_DYN_P 0.03192f
#define STABILIZATION_INDI_ACT_DYN_Q 0.03192f
#define STABILIZATION_INDI_ACT_DYN_R 0.03192f

// #define STABILIZATION_INDI_ACT_DYN_P 0.0125f
// #define STABILIZATION_INDI_ACT_DYN_Q 0.0125f
// #define STABILIZATION_INDI_ACT_DYN_R 0.0125f

/**
 * @brief angular rates
 * @details Units: rad/s */
struct FloatRates {
  float p; ///< in rad/s
  float q; ///< in rad/s
  float r; ///< in rad/s
};

struct ReferenceSystem {
  float err_p;
  float err_q;
  float err_r;
  float rate_p;
  float rate_q;
  float rate_r;
};

struct IndiVariables {
  float thrust;
  struct FloatRates angular_accel_ref;
  struct FloatRates du;
  struct FloatRates u_in;
  struct FloatRates u_act_dyn;
  float rate_d[3];

  Butterworth2LowPass u[3];
  Butterworth2LowPass rate[3];
  struct FloatRates g1;
  float g2;

  struct ReferenceSystem reference_acceleration;
  struct FloatRates act_dyn;
  float filt_cutoff;
  float filt_cutoff_r;
};

void controllerINDIInit(void);
bool controllerINDITest(void);
void controllerINDI(control_t *control, setpoint_t *setpoint,
                                         const sensorData_t *sensors,
                                         const state_t *state,
                                         const uint32_t tick);

#endif //__CONTROLLER_INDI_H__<|MERGE_RESOLUTION|>--- conflicted
+++ resolved
@@ -37,11 +37,7 @@
 
 #define ATTITUDE_UPDATE_DT    (float)(1.0f/ATTITUDE_RATE)
 
-<<<<<<< HEAD
 // these parameters are used in the filtering of the angular acceleration [Hz]
-=======
-// these parameters are used in the filtering of the angular acceleration (Hz)
->>>>>>> 600c4496
 #define STABILIZATION_INDI_FILT_CUTOFF 8.0f
 
 // the yaw sometimes requires more filtering
@@ -64,20 +60,12 @@
 // #define STABILIZATION_INDI_G1_R 0.00068449f
 // #define STABILIZATION_INDI_G2_R 0.000046342f
 
-<<<<<<< HEAD
-//Proportional gains inner INDI, attitude error
-=======
-//Proportional gains
->>>>>>> 600c4496
+//ProportiThrust_0onal gains inner INDI, attitude error
 #define STABILIZATION_INDI_REF_ERR_P 5.0f 
 #define STABILIZATION_INDI_REF_ERR_Q 5.0f
 #define STABILIZATION_INDI_REF_ERR_R 5.0f
 
-<<<<<<< HEAD
 //Derivative gains inner INDI, attitude rate error
-=======
-//Derivative gains
->>>>>>> 600c4496
 #define STABILIZATION_INDI_REF_RATE_P 24.0f 
 #define STABILIZATION_INDI_REF_RATE_Q 24.0f
 #define STABILIZATION_INDI_REF_RATE_R 24.0f
